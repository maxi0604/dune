<<<<<<< HEAD
(library
 (name      main)
 (libraries memo dune_lang wp fiber stdune unix dune dune_memory cmdliner build_info)
=======
(executable
 (name main)
 (public_name dune)
 (package dune)
 (libraries memo dune_lang fiber stdune unix dune cmdliner build_info)
>>>>>>> 27a35ac7
 (preprocess future_syntax))<|MERGE_RESOLUTION|>--- conflicted
+++ resolved
@@ -1,12 +1,6 @@
-<<<<<<< HEAD
-(library
- (name      main)
- (libraries memo dune_lang wp fiber stdune unix dune dune_memory cmdliner build_info)
-=======
 (executable
  (name main)
  (public_name dune)
  (package dune)
- (libraries memo dune_lang fiber stdune unix dune cmdliner build_info)
->>>>>>> 27a35ac7
+ (libraries memo dune_lang fiber stdune unix dune_memory dune cmdliner build_info)
  (preprocess future_syntax))