open Import
open Sexp.Of_sexp

type var_expansion =
  | Not_found
  | Path  of Path.t
  | Paths of Path.t list
  | Str   of string

let expand_str ~dir ~f template =
  String_with_vars.expand template ~f:(fun var ->
    match f var with
    | Not_found -> None
    | Path path -> Some (Path.reach ~from:dir path)
    | Paths l -> Some (List.map l ~f:(Path.reach ~from:dir) |> String.concat ~sep:" ")
    | Str s -> Some s)

let expand_path ~dir ~f template =
  match String_with_vars.just_a_var template with
  | None -> expand_str ~dir ~f template |> Path.relative dir
  | Some v ->
    match f v with
    | Not_found -> expand_str ~dir ~f template |> Path.relative dir
    | Path p
    | Paths [p] -> p
    | Str s -> Path.relative dir s
    | Paths l ->
      List.map l ~f:(Path.reach ~from:dir)
      |> String.concat ~sep:" "
      |> Path.relative dir

module Mini_shexp = struct
  module Ast = struct
    type ('a, 'path) t =
      | Run            of 'path * 'a list
      | Chdir          of 'path * ('a, 'path) t
      | Setenv         of 'a * 'a * ('a, 'path) t
      | With_stdout_to of 'path * ('a, 'path) t
      | Progn          of ('a, 'path) t list
      | Echo           of 'a
      | Create_file    of 'path
      | Cat            of 'path
      | Copy           of 'path * 'path
      | Symlink        of 'path * 'path
      | Copy_and_add_line_directive of 'path * 'path
      | System         of 'a
      | Bash           of 'a
      | Write_file     of 'path * 'a

    let rec t a p sexp =
      sum
        [ cstr_rest "run" (p @> nil) a             (fun prog args -> Run (prog, args))
        ; cstr "chdir"    (p @> t a p @> nil)        (fun dn t -> Chdir (dn, t))
        ; cstr "setenv"   (a @> a @> t a p @> nil)   (fun k v t -> Setenv (k, v, t))
        ; cstr "with-stdout-to" (p @> t a p @> nil)  (fun fn t -> With_stdout_to (fn, t))
        ; cstr_rest "progn"      nil (t a p)         (fun l -> Progn l)
        ; cstr "echo"           (a @> nil)         (fun x -> Echo x)
        ; cstr "cat"            (p @> nil)         (fun x -> Cat x)
        ; cstr "create-file"    (p @> nil)         (fun x -> Create_file x)
        ; cstr "copy" (p @> p @> nil)              (fun src dst -> Copy (src, dst))
      (*
           (* We don't expose symlink to the user yet since this might complicate things *)
           ; cstr "symlink" (a @> a @> nil) (fun src dst -> Symlink (dst, Cat src))
        *)
        ; cstr "copy-and-add-line-directive" (p @> p @> nil) (fun src dst ->
            Copy_and_add_line_directive (src, dst))
        ; cstr "system" (a @> nil) (fun cmd -> System cmd)
        ; cstr "bash"   (a @> nil) (fun cmd -> Bash   cmd)
        ]
        sexp

<<<<<<< HEAD
  let t a sexp =
    match sexp with
    | Atom _ -> Bash  (a              sexp)
    | List (_, [ Atom (_, "bash"); x ]) -> Bash (a x)
    | List _ -> Shexp (Mini_shexp.t a sexp)
=======
    let rec sexp_of_t f g : _ -> Sexp.t = function
      | Run (a, xs) -> List (Atom "run" :: g a :: List.map xs ~f)
      | Chdir (a, r) -> List [Atom "chdir" ; g a ; sexp_of_t f g r]
      | Setenv (k, v, r) -> List [Atom "setenv" ; f k ; f v ; sexp_of_t f g r]
      | With_stdout_to (fn, r) -> List [Atom "with-stdout-to"; g fn; sexp_of_t f g r]
      | Progn l -> List (Atom "progn" :: List.map l ~f:(sexp_of_t f g))
      | Echo x -> List [Atom "echo"; f x]
      | Cat x -> List [Atom "cat"; g x]
      | Create_file x -> List [Atom "create-file"; g x]
      | Copy (x, y) ->
        List [Atom "copy"; g x; g y]
      | Symlink (x, y) ->
        List [Atom "symlink"; g x; g y]
      | Copy_and_add_line_directive (x, y) ->
        List [Atom "copy-and-add-line-directive"; g x; g y]
      | System x -> List [Atom "system"; f x]
      | Bash   x -> List [Atom "bash"; f x]
      | Write_file (x, y) -> List [Atom "write-file"; g x; f y]
>>>>>>> c7a20aac

    let rec fold t ~init:acc ~f =
      match t with
      | Run (prog, args) -> List.fold_left args ~init:(f acc prog) ~f
      | Chdir (fn, t) -> fold t ~init:(f acc fn) ~f
      | Setenv (var, value, t) -> fold t ~init:(f (f acc var) value) ~f
      | With_stdout_to (fn, t) -> fold t ~init:(f acc fn) ~f
      | Progn l -> List.fold_left l ~init:acc ~f:(fun init t -> fold t ~init ~f)
      | Echo x -> f acc x
      | Cat x -> f acc x
      | Create_file x -> f acc x
      | Copy (x, y) -> f (f acc x) y
      | Symlink (x, y) -> f (f acc x) y
      | Copy_and_add_line_directive (x, y) -> f (f acc x) y
      | System x -> f acc x
      | Bash x -> f acc x
      | Write_file (x, y) -> f (f acc x) y
  end
  open Ast

  type t = (string, Path.t) Ast.t
  let t = Ast.t string Path.t
  let sexp_of_t = Ast.sexp_of_t Sexp.To_sexp.string Path.sexp_of_t

  module Unexpanded = struct
    type t = (String_with_vars.t, String_with_vars.t) Ast.t
    let sexp_of_t = Ast.sexp_of_t String_with_vars.sexp_of_t String_with_vars.sexp_of_t

    let t sexp =
      match sexp with
      | Atom _ ->
        of_sexp_errorf sexp
          "if you meant for this to be executed with bash, write (bash \"...\") instead"
      | List _ -> Ast.t String_with_vars.t String_with_vars.t sexp

    let fold_vars t ~init ~f =
      Ast.fold t ~init ~f:(fun acc pat ->
        String_with_vars.fold ~init:acc pat ~f)

    let rec expand dir t ~f : (string, Path.t) Ast.t =
      match t with
      | Run (prog, args) ->
        Run (expand_path ~dir ~f prog,
             List.map args ~f:(fun arg -> expand_str ~dir ~f arg))
      | Chdir (fn, t) ->
        let fn = expand_path ~dir ~f fn in
        Chdir (fn, expand fn t ~f)
      | Setenv (var, value, t) ->
        Setenv (expand_str ~dir ~f var, expand_str ~dir ~f value,
                expand dir t ~f)
      | With_stdout_to (fn, t) ->
        With_stdout_to (expand_path ~dir ~f fn, expand dir t ~f)
      | Progn l -> Progn (List.map l ~f:(fun t -> expand dir t ~f))
      | Echo x -> Echo (expand_str ~dir ~f x)
      | Cat x -> Cat (expand_path ~dir ~f x)
      | Create_file x -> Create_file (expand_path ~dir ~f x)
      | Copy (x, y) ->
        Copy (expand_path ~dir ~f x, expand_path ~dir ~f y)
      | Symlink (x, y) ->
        Symlink (expand_path ~dir ~f x, expand_path ~dir ~f y)
      | Copy_and_add_line_directive (x, y) ->
        Copy_and_add_line_directive (expand_path ~dir ~f x, expand_path ~dir ~f y)
      | System x -> System (expand_str ~dir ~f x)
      | Bash x -> Bash (expand_str ~dir ~f x)
      | Write_file (x, y) -> Write_file (expand_path ~dir ~f x, expand_str ~dir ~f y)
  end

  open Future

  let run ~dir ~env ~env_extra ~stdout_to ~tail prog args =
    let stdout_to : Future.stdout_to =
      match stdout_to with
      | None          -> Terminal
      | Some (fn, oc) -> Opened_file { filename = fn; tail; desc = Channel oc }
    in
    let env = Context.extend_env ~vars:env_extra ~env in
    Future.run Strict ~dir:(Path.to_string dir) ~env ~stdout_to
      (Path.reach_for_running ~from:dir prog) args

  let rec exec t ~dir ~env ~env_extra ~stdout_to ~tail =
    match t with
    | Run (prog, args) ->
      run ~dir ~env ~env_extra ~stdout_to ~tail prog args
    | Chdir (dir, t) ->
      exec t ~env ~env_extra ~stdout_to ~tail ~dir
    | Setenv (var, value, t) ->
      exec t ~dir ~env ~stdout_to ~tail
        ~env_extra:(String_map.add env_extra ~key:var ~data:value)
    | With_stdout_to (fn, t) ->
      if tail then Option.iter stdout_to ~f:(fun (_, oc) -> close_out oc);
      let fn = Path.to_string fn in
      exec t ~dir ~env ~env_extra ~tail
        ~stdout_to:(Some (fn, open_out_bin fn))
    | Progn l ->
      exec_list l ~dir ~env ~env_extra ~stdout_to ~tail
    | Echo str ->
      return
        (match stdout_to with
         | None -> print_string str; flush stdout
         | Some (_, oc) ->
           output_string oc str;
           if tail then close_out oc)
    | Cat fn ->
      with_file_in (Path.to_string fn) ~f:(fun ic ->
        match stdout_to with
        | None -> copy_channels ic stdout
        | Some (_, oc) ->
          copy_channels ic oc;
          if tail then close_out oc);
      return ()
    | Create_file fn ->
      let fn = Path.to_string fn in
      if Sys.file_exists fn then Sys.remove fn;
      Unix.close (Unix.openfile fn [O_CREAT; O_TRUNC; O_WRONLY] 0o666);
      return ()
    | Copy (src, dst) ->
      copy_file ~src:(Path.to_string src) ~dst:(Path.to_string dst);
      return ()
    | Symlink (src, dst) ->
      if Sys.win32 then
        copy_file ~src:(Path.to_string src) ~dst:(Path.to_string dst)
      else begin
        let src =
          if Path.is_root dst then
            Path.to_string src
          else
            Path.reach ~from:(Path.parent dst) src
        in
        let dst = Path.to_string dst in
        match Unix.readlink dst with
        | target ->
          if target <> src then begin
            Unix.unlink dst;
            Unix.symlink src dst
          end
        | exception _ ->
          Unix.symlink src dst
      end;
      return ()
    | Copy_and_add_line_directive (src, dst) ->
      with_file_in (Path.to_string src) ~f:(fun ic ->
        with_file_out (Path.to_string dst) ~f:(fun oc ->
          let fn =
            match Path.extract_build_context src with
            | None -> src
            | Some (_, rem) -> rem
          in
          Printf.fprintf oc "# 1 %S\n" (Path.to_string fn);
          copy_channels ic oc));
      return ()
    | System cmd -> begin
      let path, arg, err =
        Utils.system_shell ~needed_to:"interpret (system ...) actions"
      in
      match err with
      | Some err -> err.fail ()
      | None ->
        run ~dir ~env ~env_extra ~stdout_to ~tail path [arg; cmd]
      end
    | Bash cmd ->
      run ~dir ~env ~env_extra ~stdout_to ~tail
        (Path.absolute "/bin/bash")
        ["-e"; "-u"; "-o"; "pipefail"; "-c"; cmd]
    | Write_file (fn, s) ->
      let fn = Path.to_string fn in
      if Sys.file_exists fn && read_file fn = s then
        ()
      else
        write_file fn s;
      return ()

  and exec_list l ~dir ~env ~env_extra ~stdout_to ~tail =
    match l with
    | [] ->
      if tail then Option.iter stdout_to ~f:(fun (_, oc) -> close_out oc);
      Future.return ()
    | [t] ->
      exec t ~dir ~env ~env_extra ~stdout_to ~tail
    | t :: rest ->
      exec t ~dir ~env ~env_extra ~stdout_to ~tail:false >>= fun () ->
      exec_list rest ~dir ~env ~env_extra ~stdout_to ~tail
end

type t =
  { context : Context.t option
  ; dir     : Path.t
  ; action  : Mini_shexp.t
  }

let t contexts sexp =
  let open Sexp.Of_sexp in
  let context sexp =
    let name = string sexp in
    match String_map.find name contexts with
    | None   -> of_sexp_errorf sexp "Context %s not found" name
    | Some c -> c
  in
  record
    (field_o "context" context      >>= fun context ->
     field   "dir"     Path.t       >>= fun dir ->
     field   "action"  Mini_shexp.t >>= fun action ->
     return { context; dir; action })
    sexp

let sexp_of_t { context; dir; action } =
  let fields : Sexp.t list =
    [ List [ Atom "dir"    ; Path.sexp_of_t dir          ]
    ; List [ Atom "action" ; Mini_shexp.sexp_of_t action ]
    ]
  in
  let fields =
    match context with
    | None -> fields
    | Some { name; _ } -> List [ Atom "context"; Atom name ] :: fields
  in
  Sexp.List fields

let exec { action; dir; context } =
  let env =
    match context with
    | None -> Lazy.force Context.initial_env
    | Some c -> c.env
  in
  Mini_shexp.exec action ~dir ~env ~env_extra:String_map.empty
    ~stdout_to:None ~tail:true

type for_hash = string option * Path.t * Mini_shexp.t

let for_hash { context; dir; action } =
  (Option.map context ~f:(fun c -> c.name),
   dir,
   action)<|MERGE_RESOLUTION|>--- conflicted
+++ resolved
@@ -69,13 +69,6 @@
         ]
         sexp
 
-<<<<<<< HEAD
-  let t a sexp =
-    match sexp with
-    | Atom _ -> Bash  (a              sexp)
-    | List (_, [ Atom (_, "bash"); x ]) -> Bash (a x)
-    | List _ -> Shexp (Mini_shexp.t a sexp)
-=======
     let rec sexp_of_t f g : _ -> Sexp.t = function
       | Run (a, xs) -> List (Atom "run" :: g a :: List.map xs ~f)
       | Chdir (a, r) -> List [Atom "chdir" ; g a ; sexp_of_t f g r]
@@ -94,7 +87,6 @@
       | System x -> List [Atom "system"; f x]
       | Bash   x -> List [Atom "bash"; f x]
       | Write_file (x, y) -> List [Atom "write-file"; g x; f y]
->>>>>>> c7a20aac
 
     let rec fold t ~init:acc ~f =
       match t with
