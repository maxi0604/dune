--- conflicted
+++ resolved
@@ -550,17 +550,10 @@
 let compute_targets_digest_or_raise_error ~info targets =
   let good, bad =
     List.partition_map targets ~f:(fun target ->
-<<<<<<< HEAD
-      let fn = Path.build target in
-      match Cached_digest.refresh fn with
-      | digest -> Left (fn, digest)
-      | exception (Unix.Unix_error _ | Sys_error _) -> Right fn)
-=======
         let fn = Path.build target in
         match Cached_digest.refresh fn with
-        | digest -> Left digest
+        | digest -> Left (fn, digest)
         | exception (Unix.Unix_error _ | Sys_error _) -> Right fn)
->>>>>>> 076199a1
   in
   match bad with
   | [] -> (good, Digest.generic (List.map ~f:snd good))
@@ -1443,8 +1436,7 @@
     let* () =
       if force || something_changed then (
         List.iter targets_as_list ~f:(fun target ->
-<<<<<<< HEAD
-          Path.unlink_no_err (Path.build target));
+            Path.unlink_no_err (Path.build target));
         match lookup_cache t.memory force rule_digest with
         | Result.Ok files ->
           let retrieve (dest, source, _) =
@@ -1471,25 +1463,24 @@
               in
               Dep.Set.dirs deps
               |> Path.Set.iter ~f:(fun path ->
-                match Path.as_in_build_dir path with
-                | None -> Fs.assert_exists ~loc path
-                | Some path -> Fs.mkdir_p (sandboxed path));
+                     match Path.as_in_build_dir path with
+                     | None -> Fs.assert_exists ~loc path
+                     | Some path -> Fs.mkdir_p (sandboxed path));
               Fs.mkdir_p (sandboxed dir);
               ( Some sandboxed
               , Action.sandbox action ~sandboxed ~mode:sandbox_mode ~deps
-                ~eval_pred )
+                  ~eval_pred )
           in
           let chdirs = Action.chdirs action in
           Path.Set.iter chdirs ~f:Fs.(mkdir_p_or_check_exists ~loc);
           let+ () =
             with_locks locks ~f:(fun () ->
-              Fiber.map (Action_exec.exec ~context ~env ~targets action)
-                ~f:(fun () ->
-                  match sandboxed with
-                  | None -> ()
-                  | Some sandboxed ->
-                    List.iter targets_as_list ~f:(fun target ->
-                      rename_optional_file ~src:(sandboxed target) ~dst:target)))
+                let copy_files_from_sandbox sandboxed =
+                  List.iter targets_as_list ~f:(fun target ->
+                      rename_optional_file ~src:(sandboxed target) ~dst:target)
+                in
+                let+ () = Action_exec.exec action action_ctx in
+                Option.iter sandboxed ~f:copy_files_from_sandbox)
           in
           Option.iter sandbox ~f:(fun (p, _mode) -> Path.rm_rf (Path.build p));
           (* All went well, these targets are no longer pending *)
@@ -1498,50 +1489,9 @@
             compute_targets_digest_or_raise_error ~info targets_as_list
           in
           Option.iter t.memory ~f:(fun memory ->
-            ignore
-              (Dune_manager.Client.promote memory targets rule_digest [] None));
+              ignore
+                (Dune_manager.Client.promote memory targets rule_digest [] None));
           Trace_db.set (Path.build head_target) { rule_digest; targets_digest }
-=======
-            Path.unlink_no_err (Path.build target));
-        pending_targets := Path.Build.Set.union targets !pending_targets;
-        let loc = Rule.Info.loc info in
-        let sandboxed, action =
-          match sandbox with
-          | None -> (None, action)
-          | Some (sandbox_dir, sandbox_mode) ->
-            Path.rm_rf (Path.build sandbox_dir);
-            let sandboxed path : Path.Build.t =
-              Path.Build.append_local sandbox_dir (Path.Build.local path)
-            in
-            Dep.Set.dirs deps
-            |> Path.Set.iter ~f:(fun path ->
-                   match Path.as_in_build_dir path with
-                   | None -> Fs.assert_exists ~loc path
-                   | Some path -> Fs.mkdir_p (sandboxed path));
-            Fs.mkdir_p (sandboxed dir);
-            ( Some sandboxed
-            , Action.sandbox action ~sandboxed ~mode:sandbox_mode ~deps
-                ~eval_pred )
-        in
-        let chdirs = Action.chdirs action in
-        Path.Set.iter chdirs ~f:Fs.(mkdir_p_or_check_exists ~loc);
-        let+ () =
-          with_locks locks ~f:(fun () ->
-              let copy_files_from_sandbox sandboxed =
-                List.iter targets_as_list ~f:(fun target ->
-                    rename_optional_file ~src:(sandboxed target) ~dst:target)
-              in
-              let+ () = Action_exec.exec action action_ctx in
-              Option.iter sandboxed ~f:copy_files_from_sandbox)
-        in
-        Option.iter sandbox ~f:(fun (p, _mode) -> Path.rm_rf (Path.build p));
-        (* All went well, these targets are no longer pending *)
-        pending_targets := Path.Build.Set.diff !pending_targets targets;
-        let targets_digest =
-          compute_targets_digest_or_raise_error ~info targets_as_list
-        in
-        Trace_db.set (Path.build head_target) { rule_digest; targets_digest }
->>>>>>> 076199a1
       ) else
         Fiber.return ()
     in
