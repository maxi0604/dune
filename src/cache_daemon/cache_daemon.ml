--- conflicted
+++ resolved
@@ -122,11 +122,7 @@
 
 let stop daemon = Evt.sync (Evt.send daemon.events Stop)
 
-<<<<<<< HEAD
-let my_versions : version list = [ { major = 1; minor = 2 } ]
-=======
-let versions_supported_by_dune : version list = [ { major = 1; minor = 1 } ]
->>>>>>> 048efca9
+let versions_supported_by_dune : version list = [ { major = 1; minor = 2 } ]
 
 let endpoint m = m.endpoint
 
