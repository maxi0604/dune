If different options apply to two stanzas in the same directory, the .merlin
file is the union of the two and a warning is emitted.

The output depends on dune-project.

For lang >= 1.9, a warning is printed:

  $ echo '(lang dune 1.9)' > dune-project
  $ dune build @check
  File "dune", line 4, characters 13-26:
  4 |  (preprocess future_syntax))
                   ^^^^^^^^^^^^^
  Warning: .merlin generated is inaccurate. Cannot mix preprocessed and non
  preprocessed specificiations.
  Split the stanzas into different directories or silence this warning by
  adding (allow_approximate_merlin) to your dune-project.

Indeed, adding this will suppress the warning:

<<<<<<< HEAD
  $ echo '(lang dune 1.9)' > dune-project
  $ echo '(allow_approximate_merlin)' >> dune-project
=======
  $ printf '(lang dune 1.9)\n(allow_approximate_merlin)\n' > dune-project
>>>>>>> 27a35ac7
  $ dune build @check

However, the warning is not emitted if it is not fixable (#2399).

  $ echo '(lang dune 1.8)' > dune-project
  $ dune build @check<|MERGE_RESOLUTION|>--- conflicted
+++ resolved
@@ -17,12 +17,7 @@
 
 Indeed, adding this will suppress the warning:
 
-<<<<<<< HEAD
-  $ echo '(lang dune 1.9)' > dune-project
-  $ echo '(allow_approximate_merlin)' >> dune-project
-=======
   $ printf '(lang dune 1.9)\n(allow_approximate_merlin)\n' > dune-project
->>>>>>> 27a35ac7
   $ dune build @check
 
 However, the warning is not emitted if it is not fixable (#2399).
